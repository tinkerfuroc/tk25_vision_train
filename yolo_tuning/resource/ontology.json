{
<<<<<<< HEAD
    "silver camera": "realsense",
    "dark grey rectangular hub": "hub"
=======
    "green cola can": "kuat",
    "orange fanta can": "fanta",
    "red cola can": "coke",
    "brown and black box": "coffee",
    "lime fruit": "lime",
    "tangerine fruit": "tangerine",
    "pear fruit": "pear",
    "lemon fruit": "lemon",
    "apple fruit": "apple",
    "snack bag": "snack bag",
    "chips can": "pringles",
    "chocolate bar": "chocolate",
    "red bottle with yellow cap": "ketchup",
    "whte cereal box": "oats",
    "white bottle with black cap": "mayo",
    "blue tuna can": "tuna"
>>>>>>> a65115d8
} <|MERGE_RESOLUTION|>--- conflicted
+++ resolved
@@ -1,8 +1,4 @@
 {
-<<<<<<< HEAD
-    "silver camera": "realsense",
-    "dark grey rectangular hub": "hub"
-=======
     "green cola can": "kuat",
     "orange fanta can": "fanta",
     "red cola can": "coke",
@@ -19,5 +15,4 @@
     "whte cereal box": "oats",
     "white bottle with black cap": "mayo",
     "blue tuna can": "tuna"
->>>>>>> a65115d8
 } 